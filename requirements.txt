--- conflicted
+++ resolved
@@ -35,7 +35,6 @@
 beautifulsoup4>=4.12.0
 aiohttp>=3.8.0
 
-<<<<<<< HEAD
 # System Monitoring
 psutil>=5.9.0
 
@@ -47,6 +46,11 @@
 
 # Configuration
 python-dotenv>=1.0.0
+
+# Hugging Face and Dataset Integration
+huggingface-hub>=0.19.4
+datasets>=2.16.1
+tokenizers>=0.15.0
 
 # Testing
 pytest>=7.4.0
@@ -64,16 +68,4 @@
 # typescript
 # vite
 # react
-# react-dom
-=======
-# Hugging Face and Dataset Integration
-huggingface-hub==0.19.4
-datasets==2.16.1
-tokenizers==0.15.0
-
-# Development and Testing
-pytest==7.4.3
-black==23.12.0
-flake8==6.1.0
-mypy==1.8.0
->>>>>>> 1e8dd554
+# react-dom